# Natural Language Toolkit: Interface to the CRFSuite Tagger
#
# Copyright (C) 2001-2023 NLTK Project
# Author: Long Duong <longdt219@gmail.com>
# URL: <https://www.nltk.org/>
# For license information, see LICENSE.TXT

"""
A module for POS tagging using CRFSuite
"""

import re
import unicodedata
from typing import Any

from nltk.tag.api import TaggerI
from nltk.tag import pos_tag
from nltk.stem import WordNetLemmatizer
from custom_pos import CustomPOSTagger

try:
	import pycrfsuite
except ImportError:
	pass
from functools import cache

class MyCRFTagger(TaggerI):
	"""
	A module for POS tagging using CRFSuite https://pypi.python.org/pypi/python-crfsuite

	>>> from nltk.tag import CRFTagger
	>>> ct = CRFTagger()  # doctest: +SKIP

	>>> train_data = [[('University','Noun'), ('is','Verb'), ('a','Det'), ('good','Adj'), ('place','Noun')],
	... [('dog','Noun'),('eat','Verb'),('meat','Noun')]]

	>>> ct.train(train_data,'model.crf.tagger')  # doctest: +SKIP
	>>> ct.tag_sents([['dog','is','good'], ['Cat','eat','meat']])  # doctest: +SKIP
	[[('dog', 'Noun'), ('is', 'Verb'), ('good', 'Adj')], [('Cat', 'Noun'), ('eat', 'Verb'), ('meat', 'Noun')]]

	>>> gold_sentences = [[('dog','Noun'),('is','Verb'),('good','Adj')] , [('Cat','Noun'),('eat','Verb'), ('meat','Noun')]]
	>>> ct.accuracy(gold_sentences)  # doctest: +SKIP
	1.0

	Setting learned model file
	>>> ct = CRFTagger()  # doctest: +SKIP
	>>> ct.set_model_file('model.crf.tagger')  # doctest: +SKIP
	>>> ct.accuracy(gold_sentences)  # doctest: +SKIP
	1.0
	"""

	def __init__(self, language: str, feature_func=None, verbose=False, training_opt={}):
		"""
		Initialize the CRFSuite tagger

		:param feature_func: The function that extracts features for each token of a sentence. This function should take
			2 parameters: tokens and index which extract features at index position from tokens list. See the build in
			_get_features function for more detail.
		:param verbose: output the debugging messages during training.
		:type verbose: boolean
		:param training_opt: python-crfsuite training options
		:type training_opt: dictionary

		Set of possible training options (using LBFGS training algorithm).
			:'feature.minfreq': The minimum frequency of features.
			:'feature.possible_states': Force to generate possible state features.
			:'feature.possible_transitions': Force to generate possible transition features.
			:'c1': Coefficient for L1 regularization.
			:'c2': Coefficient for L2 regularization.
			:'max_iterations': The maximum number of iterations for L-BFGS optimization.
			:'num_memories': The number of limited memories for approximating the inverse hessian matrix.
			:'epsilon': Epsilon for testing the convergence of the objective.
			:'period': The duration of iterations to test the stopping criterion.
			:'delta': The threshold for the stopping criterion; an L-BFGS iteration stops when the
				improvement of the log likelihood over the last ${period} iterations is no greater than this threshold.
			:'linesearch': The line search algorithm used in L-BFGS updates:

				- 'MoreThuente': More and Thuente's method,
				- 'Backtracking': Backtracking method with regular Wolfe condition,
				- 'StrongBacktracking': Backtracking method with strong Wolfe condition
			:'max_linesearch':  The maximum number of trials for the line search algorithm.
		"""

		self._model_file = ""
		self._tagger = pycrfsuite.Tagger()

		if feature_func is None:
			self._feature_func = self._get_features
		else:
			self._feature_func = feature_func

		self._verbose = verbose
		self._training_options = training_opt
		self._pattern = re.compile(r"\d")
		

		self._lemmatizer = WordNetLemmatizer()

		assert language in ["ned", "esp"], "Language should be either 'ned' or 'esp'"
		if language == "ned":
			self._pos_tagger = CustomPOSTagger("nl_core_news_sm")
		else:
			self._pos_tagger = CustomPOSTagger("es_core_news_sm")
		self._language = language
		
		if self._language == "ned":
			self._names = open("data/names_ned.txt", encoding="utf-8").readlines()
			self._surnames = open("data/surnames_ned.txt", encoding="utf-8").readlines()
		elif self._language == "esp":
			self._names = open("data/names_esp.txt", encoding="utf-8").readlines()
			self._surnames = open("data/surnames_esp.txt", encoding="utf-8").readlines()
		self._cities = open("data/cities.txt", encoding="utf-8").readlines()
		self._companies = open("data/companies.txt", encoding="utf-8").readlines()
		self._celebrities = open("data/celebrities.txt", encoding="utf-8").readlines()
		self._research_organizations = open("data/research_organizations.txt", encoding="utf-8").readlines()

	def set_model_file(self, model_file):
		self._model_file = model_file
		self._tagger.open(self._model_file)


	def __call__(self, tokens, idx) -> Any:
		return self._get_features(tokens, idx)


	def update_feature_getter_params(self, params: list) -> None:
		self.__params = params


	def get_feature_getter_params(self) -> list:
		return self.__params
	
	@cache
	def get_postag(self, tokens) -> list:
		return self._pos_tagger.get_postag(tokens)
	
	@cache
	def _in_names(self, token):
		return token in self._names
	
	@cache
	def _in_surnames(self, token):
		return token in self._surnames
	
	@cache
	def _in_cities(self, token):
		return token in self._cities
	
	@cache
	def _in_companies(self, token):
		return token in self._companies
	
	@cache
	def _in_celebrities(self, token):
		return token in self._celebrities
	
	@cache
	def _in_research_organizations(self, token):
		return token in self._research_organizations

	def _get_features(self, tokens, idx):
		"""
		Extract basic features about this word including
			- Current word
			- is it capitalized?
			- Does it have punctuation?
			- Does it have a number?
			- Suffixes up to length 3

		Note that : we might include feature over previous word, next word etc.

		:return: a list which contains the features
		:rtype: list(str)
		"""
		token = tokens[idx]

		feature_list = []

		if not token:
			return feature_list

		# Capitalization
		if token[0].isupper():
			feature_list.append("CAPITALIZATION")
		
		if any(map(str.isupper, token)):
			feature_list.append("HAS_UPPER")
		# Number
		if re.search(self._pattern, token) is not None:
			feature_list.append("HAS_NUM")

		# Punctuation
		punc_cat = {"Pc", "Pd", "Ps", "Pe", "Pi", "Pf", "Po"}
		if all(unicodedata.category(x) in punc_cat for x in token):
			feature_list.append("PUNCTUATION")

		# Suffix up to length 3
		if len(token) > 1:
			feature_list.append("SUF_" + token[-1:])
		if len(token) > 2:
			feature_list.append("SUF_" + token[-2:])
		if len(token) > 3:
			feature_list.append("SUF_" + token[-3:])

		# Word
		feature_list.append("WORD_" + token)

		# Length of the word
		feature_list.append("LEN_" + str(len(token)))

		# Prefix up to length 3
		if len(token) > 1:
			feature_list.append("PRE_" + token[:1])
		if len(token) > 2:
			feature_list.append("PRE_" + token[:2])
		if len(token) > 3:
			feature_list.append("PRE_" + token[:3])

		# Previous word
		if idx > 0:
			feature_list.append("PREV_" + tokens[idx - 1])

		# Next word
		if idx < len(tokens) - 1:
			feature_list.append("NEXT_" + tokens[idx + 1])

		pos_tags = self.get_postag(tuple(tokens))
		# POS tag the sentence
		feature_list.append("POS_" + pos_tags[idx][1])
		if idx > 0:
			feature_list.append("PREVPOS_" + pos_tags[idx-1][1])

		if idx < len(tokens) - 1:
			feature_list.append("POSTPOS_" + pos_tags[idx+1][1])
		# Lemma

		lemma = self._lemmatizer.lemmatize(token)
		feature_list.append("LEMMA_" + lemma)
		if lemma == token:
			feature_list.append("SINGULAR")
		else:
			feature_list.append("PLURAL")

		# Gazetteer
		# Names and surnames
		if self._in_names(token):
			feature_list.append("NAME")

			# Previous and next name
			if idx > 0 and self._in_names(tokens[idx - 1]):
				feature_list.append("PREV_NAME")
			if idx < len(tokens) - 1 and self._in_names(tokens[idx + 1]):
				feature_list.append("NEXT_NAME")

		if self._in_surnames(token):
			feature_list.append("SURNAME")

			# Previous and next surname
			if idx > 0 and self._in_surnames(tokens[idx - 1]):
				feature_list.append("PREV_SURNAME")
			if idx < len(tokens) - 1 and self._in_surnames(tokens[idx + 1]):
				feature_list.append("NEXT_SURNAME")

		# Cities
		if self._in_cities(token):
			feature_list.append("CITY")

			# Previous and next city
			if idx > 0 and self._in_cities(tokens[idx - 1]):
				feature_list.append("PREV_CITY")
			if idx < len(tokens) - 1 and self._in_cities(tokens[idx + 1]):
				feature_list.append("NEXT_CITY")

		# Celebrities
		if self._in_celebrities(token):
			feature_list.append("CELEBRITY")

			# Previous and next celebrity
			if idx > 0 and self._in_celebrities(tokens[idx - 1]):
				feature_list.append("PREV_CELEBRITY")
			if idx < len(tokens) - 1 and self._in_celebrities(tokens[idx + 1]):
				feature_list.append("NEXT_CELEBRITY")

<<<<<<< HEAD
		# Research organizations
		if self._in_research_organizations(token):
			feature_list.append("RESEARCH_ORGANIZATION")

			# Previous and next research organization
			if idx > 0 and self._in_research_organizations(tokens[idx - 1]):
				feature_list.append("PREV_RESEARCH_ORGANIZATION")
			if idx < len(tokens) - 1 and self._in_research_organizations(tokens[idx + 1]):
				feature_list.append("NEXT_RESEARCH_ORGANIZATION")

=======
		if self._in_cities(token):
			feature_list.append("COMPANY")

			# Previous and next city
			if idx > 0 and self._in_cities(tokens[idx - 1]):
				feature_list.append("PREV_COMPANY")
			if idx < len(tokens) - 1 and self._in_cities(tokens[idx + 1]):
				feature_list.append("NEXT_COMPANY")		
>>>>>>> 8dfbe591
		# # Previous tag prediction
		# if idx > 0:
		# 	feature_list.append("PREV_TAG_" + self._tagger.tag([self._get_features(tokens, idx - 1)])[0])

		return feature_list
	
	def tag_sents(self, sents):
		"""
		Tag a list of sentences. NB before using this function, user should specify the mode_file either by

		- Train a new model using ``train`` function
		- Use the pre-trained model which is set via ``set_model_file`` function

		:params sentences: list of sentences needed to tag.
		:type sentences: list(list(str))
		:return: list of tagged sentences.
		:rtype: list(list(tuple(str,str)))
		"""
		if self._model_file == "":
			raise Exception(
				" No model file is found !! Please use train or set_model_file function"
			)

		# We need the list of sentences instead of the list generator for matching the input and output
		result = []
		for tokens in sents:
			features = [self._feature_func(tokens, i) for i in range(len(tokens))]
			labels = self._tagger.tag(features)

			if len(labels) != len(tokens):
				raise Exception(" Predicted Length Not Matched, Expect Errors !")

			tagged_sent = list(zip(tokens, labels))
			result.append(tagged_sent)

		return result


	def train(self, train_data, model_file):
		"""
		Train the CRF tagger using CRFSuite
		:params train_data : is the list of annotated sentences.
		:type train_data : list (list(tuple(str,str)))
		:params model_file : the model will be saved to this file.

		"""
		trainer = pycrfsuite.Trainer(verbose=self._verbose)
		trainer.set_params(self._training_options)

		for sent in train_data:
			tokens, labels = zip(*sent)
			features = [self._feature_func(tokens, i) for i in range(len(tokens))]
			trainer.append(features, labels)

		# Now train the model, the output should be model_file
		trainer.train(model_file)
		# Save the model file
		self.set_model_file(model_file)


	def tag(self, tokens):
		"""
		Tag a sentence using Python CRFSuite Tagger. NB before using this function, user should specify the mode_file either by

		- Train a new model using ``train`` function
		- Use the pre-trained model which is set via ``set_model_file`` function

		:params tokens: list of tokens needed to tag.
		:type tokens: list(str)
		:return: list of tagged tokens.
		:rtype: list(tuple(str,str))
		"""

		return self.tag_sents([tokens])[0]<|MERGE_RESOLUTION|>--- conflicted
+++ resolved
@@ -281,27 +281,6 @@
 			if idx < len(tokens) - 1 and self._in_celebrities(tokens[idx + 1]):
 				feature_list.append("NEXT_CELEBRITY")
 
-<<<<<<< HEAD
-		# Research organizations
-		if self._in_research_organizations(token):
-			feature_list.append("RESEARCH_ORGANIZATION")
-
-			# Previous and next research organization
-			if idx > 0 and self._in_research_organizations(tokens[idx - 1]):
-				feature_list.append("PREV_RESEARCH_ORGANIZATION")
-			if idx < len(tokens) - 1 and self._in_research_organizations(tokens[idx + 1]):
-				feature_list.append("NEXT_RESEARCH_ORGANIZATION")
-
-=======
-		if self._in_cities(token):
-			feature_list.append("COMPANY")
-
-			# Previous and next city
-			if idx > 0 and self._in_cities(tokens[idx - 1]):
-				feature_list.append("PREV_COMPANY")
-			if idx < len(tokens) - 1 and self._in_cities(tokens[idx + 1]):
-				feature_list.append("NEXT_COMPANY")		
->>>>>>> 8dfbe591
 		# # Previous tag prediction
 		# if idx > 0:
 		# 	feature_list.append("PREV_TAG_" + self._tagger.tag([self._get_features(tokens, idx - 1)])[0])
