--- conflicted
+++ resolved
@@ -49,16 +49,13 @@
 	1.0
 	"""
 
-<<<<<<< HEAD
-	def __init__(self, language: str, feature_func=None, verbose=False, training_opt={}, feature_opt = {}):
-=======
 	def __init__(self, 
 		language: str, 
 		feature_func=None, 
 		verbose=False, 
 		training_opt={},
+    feature_opt={}
 		):
->>>>>>> 664d8318
 		"""
 		Initialize the CRFSuite tagger
 
@@ -124,10 +121,8 @@
 		self._cities = set(open("data/cities15000.txt", encoding="utf-8").readlines())
 		self._companies = set(open("data/companies.txt", encoding="utf-8").readlines())
 		self._celebrities = set(open("data/celebrities.txt", encoding="utf-8").readlines())
-<<<<<<< HEAD
 		self._research_organizations = set(open("data/research_organizations.txt", encoding="utf-8").readlines())
 		self.feature_config = feature_opt
-=======
 
 		# Create regex pattern for names, surnames, cities, companies, celebrities, and research organizations
 		companies_pattern = r'\b(?:' + '|'.join(re.escape(company) for company in self._companies) + r')\b'
@@ -175,7 +170,6 @@
 			'HEAD_DISTANCE': True,
 			'HEAD': True
 		}
->>>>>>> 664d8318
 
 	def set_model_file(self, model_file):
 		self._model_file = model_file
@@ -272,10 +266,9 @@
 	def _in_research_organizations(self, token) -> bool:
 		return token in self._research_organizations
 	
-<<<<<<< HEAD
 	def set_feature_config(self, feature_config):
 		self._feature_config = feature_config
-=======
+    
 	@cache
 	def _get_company_indices(self, tokens) -> list[tuple[str, tuple[int]]]:
 		sentence = ' '.join(tokens)
@@ -383,7 +376,6 @@
 			indices.append((match.group(), tuple(range(start_word_index, end_word_index + 1))))
 		
 		return indices
->>>>>>> 664d8318
 
 	def _get_features(self, tokens, idx, ):
 		"""
@@ -401,243 +393,40 @@
 		:return: a list which contains the features
 		:rtype: list(str)
 		"""
-<<<<<<< HEAD
-
-=======
 		self._iterations_count += 1
 		print(f'Getting features for token {self._iterations_count}/{self._total_iterations}', end='\r')
 		
 		tokens = tuple(tokens)
->>>>>>> 664d8318
 		token = tokens[idx]
 
-		consider_prev = self._feature_getter_params['PREV'] and idx > 0
-		consider_next = self._feature_getter_params['NEXT'] and idx < len(tokens) - 1
+		consider_prev = self._feature_getter_params.get('PREV',True) and idx > 0
+		consider_next = self._feature_getter_params.get('NEXT',True) and idx < len(tokens) - 1
 
 		feature_list = []
 
 		if not token:
 			return feature_list
 
-		# Capitalization
-<<<<<<< HEAD
-		if self.feature_config.get("capitalization", True):
+		if self.feature_config.get("CAPITALIZATION", True):
 			if token[0].isupper():
 				feature_list.append("CAPITALIZATION")
 
-		if self.feature_config.get("has_upper", True):
+		if self.feature_config.get("HAS_UPPER", True):
 			if any(map(str.isupper, token)):
 				feature_list.append("HAS_UPPER")
 		# Number
-		if self.feature_config.get("has_num", True):
+		if self.feature_config.get("HAS_NUM", True):
 			if re.search(self._pattern, token) is not None:
 				feature_list.append("HAS_NUM")
 
 		# Punctuation
-		if self.feature_config.get("punctuation", True):
-=======
-		if self._feature_getter_params['CAPITALIZATION'] and \
-		token[0].isupper():
-			feature_list.append("CAPITALIZATION")
-		
-		# Uppercase
-		if self._feature_getter_params['HAS_UPPER'] and \
-		any(map(str.isupper, token)):
-			feature_list.append("HAS_UPPER")
-
-		# Number
-		if self._feature_getter_params['HAS_NUM'] and \
-		re.search(self._pattern, token) is not None:
-			feature_list.append("HAS_NUM")
-
-		# Punctuation
-		if self._feature_getter_params['PUNCTUATION']:
->>>>>>> 664d8318
+		if self.feature_config.get("PUNCTUATION", True):
 			punc_cat = {"Pc", "Pd", "Ps", "Pe", "Pi", "Pf", "Po"}
 			if all(unicodedata.category(x) in punc_cat for x in token):
 				feature_list.append("PUNCTUATION")
 
 		# Suffix up to length 3
-<<<<<<< HEAD
-		if self.feature_config.get("suffix", True):
-			for i in range(1, min(len(token), 4)):
-				feature_list.append("SUF_" + token[-i:])
-
-		# Word
-		if self.feature_config.get("word", True):
-			feature_list.append("WORD_" + token)
-
-		# Length of the word
-		if self.feature_config.get("length", True):
-			feature_list.append("LEN_" + str(len(token)))
-
-		# Prefix up to length 3
-		if self.feature_config.get("prefix", True):
-			for i in range(1, min(len(token), 4)):
-				feature_list.append("PRE_" + token[:i])
-
-		# Previous word
-		if self.feature_config.get("prev_word", True):
-			if idx > 0:
-				feature_list.append("PREV_" + tokens[idx - 1])
-
-		# Next word
-		if self.feature_config.get("next_word", True):
-			if idx < len(tokens) - 1:
-				feature_list.append("NEXT_" + tokens[idx + 1])
-
-		# POS tag the sentence
-		if self.feature_config.get("pos_tag", True):
-			pos_tags = self.get_postag(tuple(tokens))
-			feature_list.append("POS_" + pos_tags[idx][1])
-			if idx > 0:
-				feature_list.append("PREVPOS_" + pos_tags[idx - 1][1])
-			if idx < len(tokens) - 1:
-				feature_list.append("POSTPOS_" + pos_tags[idx + 1][1])
-
-		# Lemma
-		if self.feature_config.get("lemma", True):
-			lemma = self._lemmatizer.lemmatize(token)
-			feature_list.append("LEMMA_" + lemma)
-
-		# Morphological features
-		if self.feature_config.get("morph", True):
-			morph = self.get_morph(tuple(tokens))			
-			# Plural or singular
-			if morph[idx][1].get("Number", None):
-				feature_list.append("NUMBER_" + morph[idx][1].get("Number")[0])
-			if idx > 0:
-				if morph[idx-1][1].get("Number", None):
-					feature_list.append("PREV_NUMBER_" + morph[idx-1][1].get("Number")[0])
-			if idx < len(tokens) - 1:
-				if morph[idx+1][1].get("Number", None):
-					feature_list.append("NEXT_NUMBER_" + morph[idx+1][1].get("Number")[0])
-
-			# Gender
-			if morph[idx][1].get("Gender", None):
-					feature_list.append("GENDER_" + morph[idx][1].get("Gender")[0])	
-			if idx > 0:
-				if morph[idx-1][1].get("Gender", None):
-					feature_list.append("PREV_GENDER_" + morph[idx-1][1].get("Gender")[0])
-			if idx < len(tokens) - 1:
-				if morph[idx+1][1].get("Gender", None):
-					feature_list.append("NEXT_GENDER_" + morph[idx+1][1].get("Gender")[0])
-
-			# Person
-			if morph[idx][1].get("Person", None):
-				feature_list.append("PERSON_" + morph[idx][1].get("Person")[0])
-			if idx > 0:
-				if morph[idx-1][1].get("Person", None):
-					feature_list.append("PREV_PERSON_" + morph[idx-1][1].get("Person")[0])
-			if idx < len(tokens) - 1:
-				if morph[idx+1][1].get("Person", None):
-					feature_list.append("NEXT_PERSON_" + morph[idx+1][1].get("Person")[0])
-			
-			# PronType
-			if morph[idx][1].get("PronType", None):
-				feature_list.append("PRONTYPE_" + morph[idx][1].get("PronType")[0])
-			if idx > 0:
-				if morph[idx-1][1].get("PronType", None):
-					feature_list.append("PREV_PRONTYPE_" + morph[idx-1][1].get("PronType")[0])
-			if idx < len(tokens) - 1:
-				if morph[idx+1][1].get("PronType", None):
-					feature_list.append("NEXT_PRONTYPE_" + morph[idx+1][1].get("PronType")[0])
-
-		# Dependencies
-		if self.feature_config.get("dependencies", True):
-			dep = self.get_dep(tuple(tokens))
-			feature_list.append("DEP_" + dep[idx][1])
-			if idx > 0:
-				feature_list.append("PREV_DEP_" + dep[idx-1][1])
-			if idx < len(tokens) - 1:
-				feature_list.append("NEXT_DEP_" + dep[idx+1][1])
-
-		# Title
-		if self.feature_config.get("title", True):
-			if token.istitle():
-				feature_list.append("TITLE")
-			if idx > 0:
-				if tokens[idx - 1].istitle():
-					feature_list.append("PREV_TITLE")
-			if idx < len(tokens) - 1:
-				if tokens[idx + 1].istitle():
-					feature_list.append("NEXT_TITLE")
-		
-		# Gazetteer
-		# Names
-		if self.feature_config.get("names", True):
-			if self._in_names(token):
-				feature_list.append("NAME")
-
-				# Previous and next name
-				if idx > 0 and self._in_names(tokens[idx - 1]):
-					feature_list.append("PREV_NAME")
-				if idx < len(tokens) - 1 and self._in_names(tokens[idx + 1]):
-					feature_list.append("NEXT_NAME")
-
-		# Surnames
-		if sef.feature_config.get("surnames", True):
-			if self._in_surnames(token):
-				feature_list.append("SURNAME")
-
-				# Previous and next surname
-				if idx > 0 and self._in_surnames(tokens[idx - 1]):
-					feature_list.append("PREV_SURNAME")
-				if idx < len(tokens) - 1 and self._in_surnames(tokens[idx + 1]):
-					feature_list.append("NEXT_SURNAME")
-
-		# Cities
-		if self.feature_config.get("cities", True):
-			if self._in_cities(token):
-				feature_list.append("CITY")
-
-				# Previous and next city
-				if idx > 0 and self._in_cities(tokens[idx - 1]):
-					feature_list.append("PREV_CITY")
-				if idx < len(tokens) - 1 and self._in_cities(tokens[idx + 1]):
-					feature_list.append("NEXT_CITY")
-
-		# Celebrities
-		if self.feature_config.get("celebrities", True):
-			if self._in_celebrities(token):
-				feature_list.append("CELEBRITY")
-
-				# Previous and next celebrity
-				if idx > 0 and self._in_celebrities(tokens[idx - 1]):
-					feature_list.append("PREV_CELEBRITY")
-				if idx < len(tokens) - 1 and self._in_celebrities(tokens[idx + 1]):
-					feature_list.append("NEXT_CELEBRITY")
-
-		# Companies
-		if self.feature_config.get("companies", True):
-			if self._in_companies(token):
-				feature_list.append("COMPANY")
-
-				# Previous and next company
-				if idx > 0 and self._in_companies(tokens[idx - 1]):
-					feature_list.append("PREV_COMPANY")
-				if idx < len(tokens) - 1 and self._in_companies(tokens[idx + 1]):
-					feature_list.append("NEXT_COMPANY")
-
-		# Research organizations
-		if self.feature_config.get("research", True):
-			if self._in_research_organizations(token):
-				feature_list.append("RESEARCH_ORGANIZATION")
-
-				# Previous and next research organization
-				if idx > 0 and self._in_research_organizations(tokens[idx - 1]):
-					feature_list.append("PREV_RESEARCH_ORGANIZATION")
-				if idx < len(tokens) - 1 and self._in_research_organizations(tokens[idx + 1]):
-					feature_list.append("NEXT_RESEARCH_ORGANIZATION")
-
-		if self.feature_config.get("comilles", True):
-			if token == '"':
-				feature_list.append("COMILLES")
-		# # Previous tag prediction
-		# if idx > 0:
-		# 	feature_list.append("PREV_TAG_" + self._tagger.tag([self._get_features(tokens, idx - 1)])[0])
-=======
-		if self._feature_getter_params['SUF']:
+		if self._feature_getter_params.get('SUF', True):
 			if len(token) > 1:
 				feature_list.append("SUF_" + token[-1:])
 			if len(token) > 2:
@@ -646,15 +435,15 @@
 				feature_list.append("SUF_" + token[-3:])
 
 		# Word
-		if self._feature_getter_params['WORD']:
+		if self._feature_getter_params.get('WORD', True):
 			feature_list.append("WORD_" + token)
 
 		# Length of the word
-		if self._feature_getter_params['LEN']:
+		if self._feature_getter_params.get('LEN', True):
 			feature_list.append("LEN_" + str(len(token)))
 
 		# Prefix up to length 3
-		if self._feature_getter_params['PRE']:
+		if self._feature_getter_params.get('PRE',True):
 			if len(token) > 1:
 				feature_list.append("PRE_" + token[:1])
 			if len(token) > 2:
@@ -671,7 +460,7 @@
 			feature_list.append("NEXT_" + tokens[idx + 1])
 
 		# POS tag the sentence
-		if self._feature_getter_params['POS']:
+		if self._feature_getter_params.get('POS', True):
 			pos_tags = self.get_postag(tokens)
 			feature_list.append("POS_" + pos_tags[idx][1])
 			if consider_prev:
@@ -680,12 +469,12 @@
 				feature_list.append("POSTPOS_" + pos_tags[idx+1][1])
 		
 		# Lemma
-		if self._feature_getter_params['LEMMA']:
+		if self._feature_getter_params.get('LEMMA',True):
 			lemma = self._lemmatizer.lemmatize(token)
 			feature_list.append("LEMMA_" + lemma)
 
 		# Head
-		if self._feature_getter_params['HEAD']:
+		if self._feature_getter_params.get('HEAD',True):
 			head = self.get_head(tokens)
 			feature_list.append("HEAD_" + head[idx][0])
 			if consider_prev:
@@ -694,7 +483,7 @@
 				feature_list.append("NEXT_HEAD_" + head[idx+1][0])
 
 		# Head distance
-		if self._feature_getter_params['HEAD_DISTANCE']:
+		if self._feature_getter_params.get('HEAD_DISTANCE',True):
 			distances = self.get_head_distance(tokens)
 			feature_list.append("HEAD_DISTANCE_" + str(distances[idx]))
 			if consider_prev:
@@ -707,7 +496,7 @@
 			morph = self.get_morph(tokens)
 		
 			# Plural or singular
-			if self._feature_getter_params['NUMBER']:
+			if self._feature_getter_params'NUMBER']:
 				if morph[idx][1].get("Number", None):
 					feature_list.append("NUMBER_" + morph[idx][1].get("Number")[0])
 				if consider_prev:
@@ -751,7 +540,7 @@
 						feature_list.append("NEXT_PRONTYPE_" + morph[idx+1][1].get("PronType")[0])
 
 		# Dependencies
-		if self._feature_getter_params['DEP']:
+		if self._feature_getter_params.get('DEP',True):
 			dep = self.get_dep(tokens)
 			feature_list.append("DEP_" + dep[idx][1])
 			if consider_prev:
@@ -836,7 +625,7 @@
 		# New gazetteers
 		
 		# Names
-		if self._feature_getter_params['NAME']:
+		if self._feature_getter_params.get('NAME',True):
 			name_indices = self._get_name_indices(tokens)
 			for name, indices in name_indices:
 				if idx in indices:
@@ -854,7 +643,7 @@
 						break
 
 		# Surnames
-		if self._feature_getter_params['SURNAME']:
+		if self._feature_getter_params.get('SURNAME',True):
 			surname_indices = self._get_surname_indices(tokens)
 			for surname, indices in surname_indices:
 				if idx in indices:
@@ -872,7 +661,7 @@
 						break
 
 		# Cities
-		if self._feature_getter_params['CITY']:
+		if self._feature_getter_params.get('CITY',True):
 			city_indices = self._get_city_indices(tokens)
 			for city, indices in city_indices:
 				if idx in indices:
@@ -890,7 +679,7 @@
 						break
 
 		# Companies
-		if self._feature_getter_params['COMPANY']:
+		if self._feature_getter_params.get('COMPANY',True):
 			company_indices = self._get_company_indices(tokens)
 			for company, indices in company_indices:
 				if idx in indices:
@@ -908,7 +697,7 @@
 						break
 
 		# Celebrities
-		if self._feature_getter_params['CELEBRITY']:
+		if self._feature_getter_params.get('CELEBRITY',True):
 			celebrity_indices = self._get_celebrity_indices(tokens)
 			for celebrity, indices in celebrity_indices:
 				if idx in indices:
@@ -926,7 +715,7 @@
 						break
 
 		# Research organizations
-		if self._feature_getter_params['RESEARCH_ORGANIZATION']:
+		if self._feature_getter_params.get('RESEARCH_ORGANIZATION',True):
 			research_organization_indices = self._get_research_organization_indices(tokens)
 			for research_organization, indices in research_organization_indices:
 				if idx in indices:
@@ -942,7 +731,6 @@
 					if idx + 1 in indices:
 						feature_list.append("NEXT_RESEARCH_ORGANIZATION")
 						break
->>>>>>> 664d8318
 
 		return feature_list
 	
