--- conflicted
+++ resolved
@@ -110,11 +110,8 @@
 			self._names = open("data/names_esp.txt", encoding="utf-8").readlines()
 			self._surnames = open("data/surnames_esp.txt", encoding="utf-8").readlines()
 		self._cities = open("data/cities.txt", encoding="utf-8").readlines()
-<<<<<<< HEAD
 		self._companies = open("data/companies.txt", encoding="utf-8").readlines()
-=======
 		self._celebrities = open("data/celebrities.txt", encoding="utf-8").readlines()
->>>>>>> f531c562
 
 	def set_model_file(self, model_file):
 		self._model_file = model_file
@@ -149,13 +146,12 @@
 		return token in self._cities
 	
 	@cache
-<<<<<<< HEAD
 	def _in_companies(self, token):
 		return token in self._companies
-=======
+	
+	@cache
 	def _in_celebrities(self, token):
 		return token in self._celebrities
->>>>>>> f531c562
 
 	def _get_features(self, tokens, idx):
 		"""
@@ -270,7 +266,16 @@
 			if idx < len(tokens) - 1 and self._in_cities(tokens[idx + 1]):
 				feature_list.append("NEXT_CITY")
 
-<<<<<<< HEAD
+		# Celebrities
+		if self._in_celebrities(token):
+			feature_list.append("CELEBRITY")
+
+			# Previous and next celebrity
+			if idx > 0 and self._in_celebrities(tokens[idx - 1]):
+				feature_list.append("PREV_CELEBRITY")
+			if idx < len(tokens) - 1 and self._in_celebrities(tokens[idx + 1]):
+				feature_list.append("NEXT_CELEBRITY")
+
 		if self._in_cities(token):
 			feature_list.append("COMPANY")
 
@@ -279,18 +284,6 @@
 				feature_list.append("PREV_COMPANY")
 			if idx < len(tokens) - 1 and self._in_cities(tokens[idx + 1]):
 				feature_list.append("NEXT_COMPANY")		
-=======
-		# Celebrities
-		if self._in_celebrities(token):
-			feature_list.append("CELEBRITY")
-
-			# Previous and next celebrity
-			if idx > 0 and self._in_celebrities(tokens[idx - 1]):
-				feature_list.append("PREV_CELEBRITY")
-			if idx < len(tokens) - 1 and self._in_celebrities(tokens[idx + 1]):
-				feature_list.append("NEXT_CELEBRITY")
-
->>>>>>> f531c562
 		# # Previous tag prediction
 		# if idx > 0:
 		# 	feature_list.append("PREV_TAG_" + self._tagger.tag([self._get_features(tokens, idx - 1)])[0])
