from mycrftagger_class import MyCRFTagger
from typing import List, Set, Any, Dict, Tuple
from collections import defaultdict
import matplotlib.pyplot as plt
import seaborn as sns
import numpy as np

class CompleteNER():
    def __init__(self, train_data, validation_data, test_data, language, method = "bio", custom = False, postag=False):
        assert method.lower() in ['bio', 'biow', 'io'], "Method not valid, options: 'bio', 'biow', 'io'"
        
        self.language = language
        self.method = method.lower()
        self.postag = postag
        self.train_data = self.get_tuples(train_data) if not custom else train_data
        self.validation_data = self.get_tuples(validation_data) if not custom else validation_data
        self.test_data = self.get_tuples(test_data) if not custom else test_data
<<<<<<< HEAD
        
        pass
=======
>>>>>>> 26089c13

    def get_tuples(self, X : list) -> list[tuple[str, str]]:
        """
        Get tuples from the dataset.

        Parameters
        ----------
        X : list
            Dataset.
        method : str
            Method to get tuples. Options: 'bio', 'biow', 'io'. Default: 'bio'.

        Returns
        -------
        list
            List of tuples.
        """
        new_X = []
<<<<<<< HEAD
        postags = {} if self.postag in [True, False] else self.postag
=======
        
>>>>>>> 26089c13
        for sentence in X:
            tuple_sentence = []
            postags[tuple(a[0] for a in sentence)] = []
            for idx, word in enumerate(sentence):
                if self.method == 'bio':
                    tuple_sentence.append((word[0], word[2]))
<<<<<<< HEAD
                    postags[tuple(a[0] for a in sentence)].append((word[0], word[1]))
=======
                
>>>>>>> 26089c13
                elif self.method == 'biow':
                    # When there is a B-TAG and the next word is an O-TAG, the B-TAG is changed to an W-TAG (length 1)
                    if word[2].startswith('B') and (idx+1) < len(sentence) and sentence[idx+1][2].startswith('O'):
                        tuple_sentence.append((word[0], f'W-{word[2][2:]}'))
                        postags[tuple(a[0] for a in sentence)].append((word[0], word[1]))
                    elif word[2].startswith('B') and (idx+1) == len(sentence):
                        tuple_sentence.append((word[0], f'W-{word[2][2:]}'))
                        postags[tuple(a[0] for a in sentence)].append((word[0], word[1]))
                    else:
                        tuple_sentence.append((word[0], word[2]))
<<<<<<< HEAD
                        postags[tuple(a[0] for a in sentence)].append((word[0], word[1]))
=======
                
>>>>>>> 26089c13
                elif self.method == 'io':
                    if word[2].startswith('B'):
                        tuple_sentence.append((word[0], f'I-{word[2][2:]}'))
                        postags[tuple(a[0] for a in sentence)].append((word[0], word[1]))
                    else:
                        tuple_sentence.append((word[0], word[2]))
<<<<<<< HEAD
                        postags[tuple(a[0] for a in sentence)].append((word[0], word[1]))
            new_X.append(tuple_sentence)
        self.postag = postags if self.postag else self.postag
=======
            
            new_X.append(tuple_sentence)
        
>>>>>>> 26089c13
        return new_X
    
    def load_from_file(self, file):
        """
        Load a model from a file and set it to the tagger.

        Parameters
        ----------
        file : str
            File path.
        """
        self.tagger = MyCRFTagger(language=self.language)
        self.tagger.set_model_file(file)
<<<<<<< HEAD
    def train(self, verbose = False, training_opt = {},  features_opt = {}, file = "model.mdl"):
        self.tagger = MyCRFTagger(verbose=verbose, language=self.language, training_opt=training_opt, feature_opt=features_opt, custom_postag=self.postag)
=======
    
    def train(self, verbose = False, training_opt = {}, file = "model.mdl"):
        """
        Train the CRF tagger.

        Parameters
        ----------
        verbose : bool
            Print information about the training process.

        training_opt : dict
            Training options.

        file : str
            File path to save the model.
        """
        self.tagger = MyCRFTagger(verbose=verbose, language=self.language, training_opt=training_opt)
>>>>>>> 26089c13
        self.tagger.train(self.train_data, file)

    def validation(self):
        """
        Test the model with the validation data.

        Returns
        -------
        tuple
            Precision, recall, f1-score, total errors, default accuracy, confusion matrix.
        """
        precision, recall, f1, err, default_acc, matrix = self.test(self.validation_data)
        return precision, recall, f1, err, default_acc, matrix

    def test(self, data = None, plot = False, verb = False):
        """
        Test the model with the test data.

        Parameters
        ----------
        data : list
            Data to test.

        plot : bool
            Plot the confusion matrix.

        verb : bool
            Print information about the test process.

        Returns
        -------
        tuple
            Precision, recall, f1-score, total errors, default accuracy, confusion matrix.
        """
        data = self.test_data if data == None else data
        data_to_list =  [[token for token, _ in sentence] for sentence in data]
        tagged = []
        
        for sentence in data_to_list:
            tagged_sentence = self.tagger.tag(sentence)
            tagged.append(self.to_bio(tagged_sentence))
        tp, fn, fp, tot, err = self.evaluate(data, tagged)

        precision, recall, f1 = self.precision_recall_f1(tp, fn, fp)
        default_acc = self.default_accuracy(data)
        
        if verb:
            print(f"Language {self.language}")
            print("Precision:", precision)
            print("Recall:", recall)
            print("F1-score:", f1)
            print("Total errors:", err)
            print("Default accuracy:", default_acc)
        
        matrix = self.plot_confusion_matrix(plot)
        
        return precision, recall, f1, err, default_acc, matrix

    def evaluate(self, data, predicted):
        """
        Evaluate the model based on the predicted data.

        Parameters
        ----------
        data : list
            Gold data.

        predicted : list
            Predicted data.

        Returns
        -------
        tuple
            True positives, false negatives, false positives, total errors, total tokens.
        """
        tp = 0
        fn = 0
        fp = 0
        tot = 0
        err = 0
        self.matrix = defaultdict(int)
        
        for idx, (gold_sentence, predicted_sentence) in enumerate(zip(data, predicted)):
            gold_entities = self.decode_entities(gold_sentence)
            predicted_entities = self.decode_entities(predicted_sentence)
            tp += len(gold_entities.intersection(predicted_entities))
            fn += len(gold_entities.difference(predicted_entities))
            fp += len(predicted_entities.difference(gold_entities))
            
            if gold_entities != predicted_entities:
                print("Sentence index:", idx)
                print("GOLD sentence: ", gold_sentence)
                print("PRED sentence: ", predicted_sentence)
                for i in range(len(gold_sentence)):
                    if gold_sentence[i][1] != predicted_sentence[i][1]:
                        print(f"ERROR {i} --- Gold: {gold_sentence[i]} Predicted: {predicted_sentence[i]}")
                        err += 1
                    tot += 1
                print()

            for gold_token, predicted_token in zip(gold_sentence, predicted_sentence):
                if gold_token[1] != 'O':
                    self.matrix[(gold_token[1][2:], predicted_token[1][2:])] += 1
        
        return tp, fn, fp, tot, err

    def decode_entities(self, phrase: List[Tuple[Any, str]]) -> Set[Tuple[int, int, str]]:
        """
        Decode entities from a phrase.

        Parameters
        ----------
        phrase : list
            Phrase.

        Returns
        -------
        set
            Set of entities.
        """
        first_idx = -1
        current_entity = None
        
        result = set()
        for i, (token, label) in enumerate(phrase):
            if label[0] == "B" or label == "O":
                if current_entity:
                    result.add((first_idx, i, current_entity))
                    current_entity = None
                if label[0] == "B":
                    first_idx = i
                    current_entity = label[2:]
        
        if current_entity:
            result.add((first_idx, len(phrase), current_entity))
    
        return result

    def to_bio(self, phrase: List[Tuple[Any, str]]) -> List[Tuple[Any, str]]:
        """
        Convert a phrase to BIO format.

        Parameters
        ----------
        phrase : list
            Phrase.

        Returns
        -------
        list
            Phrase in BIO format.
        """
        new_list = []
        if self.method == "biow":
            for i, (token, label) in enumerate(phrase):
                if label.startswith("W"):
                    new_list.append((token, "B-"+label[2:]))
                else:
                    new_list.append((token, label))
    
        elif self.method == "io":
            for i, (token, label) in enumerate(phrase):
                if i > 0 and label.startswith("I") and phrase[i-1][1] == "O":
                    new_list.append((token, "B-"+label[2:]))
                else:
                    new_list.append((token, label))
    
        else:
            new_list = phrase
    
        return new_list

    def default_accuracy(self, data) -> float:
        """
        Get the default accuracy of the data from the CRF tagger.

        Parameters
        ----------
        data : list
            Data.

        Returns
        -------
        float
            Default accuracy.
        """
        return self.tagger.accuracy(data)
    
    def precision_recall_f1(self, tp, fn, fp):
        """
        Calculate the precision, recall and f1-score.

        Parameters
        ----------
        tp : int
            True positives.

        fn : int
            False negatives.

        fp : int
            False positives.

        Returns
        -------
        tuple
            Precision, recall, f1-score.
        """
        precision = tp / (tp + fp)
        recall = tp / (tp + fn)
        f1_score = 2 * (precision * recall) / (precision + recall)
        return precision, recall, f1_score
    
    def plot_confusion_matrix(self, plot: bool):
        """
        Create a confusion matrix.

        Parameters
        ----------
        plot : bool
            Whether to plot the confusion matrix.

        Returns
        -------
        np.array
            Confusion matrix.
        """
        # Extract unique entity types
        matrix_dict = self.matrix
        unique_labels = sorted(set(label for pair in matrix_dict.keys() for label in pair))

        # Create an empty matrix
        matrix = np.zeros((len(unique_labels), len(unique_labels)))

        # Fill the matrix with counts
        for i, label1 in enumerate(unique_labels):
            for j, label2 in enumerate(unique_labels):
                matrix[i, j] = matrix_dict.get((label1, label2), 0)

        # Create a heatmap
        if plot:
            plt.figure(figsize=(10, 8))
            sns.heatmap(matrix, annot=True, fmt='g', cmap='Blues', xticklabels=unique_labels, yticklabels=unique_labels)
            plt.xlabel('Predicted Labels')
            plt.ylabel('True Labels')
            plt.title('Confusion Matrix')
            plt.show()
    
        return matrix<|MERGE_RESOLUTION|>--- conflicted
+++ resolved
@@ -15,11 +15,7 @@
         self.train_data = self.get_tuples(train_data) if not custom else train_data
         self.validation_data = self.get_tuples(validation_data) if not custom else validation_data
         self.test_data = self.get_tuples(test_data) if not custom else test_data
-<<<<<<< HEAD
-        
-        pass
-=======
->>>>>>> 26089c13
+        
 
     def get_tuples(self, X : list) -> list[tuple[str, str]]:
         """
@@ -38,22 +34,14 @@
             List of tuples.
         """
         new_X = []
-<<<<<<< HEAD
         postags = {} if self.postag in [True, False] else self.postag
-=======
-        
->>>>>>> 26089c13
         for sentence in X:
             tuple_sentence = []
             postags[tuple(a[0] for a in sentence)] = []
             for idx, word in enumerate(sentence):
                 if self.method == 'bio':
                     tuple_sentence.append((word[0], word[2]))
-<<<<<<< HEAD
                     postags[tuple(a[0] for a in sentence)].append((word[0], word[1]))
-=======
-                
->>>>>>> 26089c13
                 elif self.method == 'biow':
                     # When there is a B-TAG and the next word is an O-TAG, the B-TAG is changed to an W-TAG (length 1)
                     if word[2].startswith('B') and (idx+1) < len(sentence) and sentence[idx+1][2].startswith('O'):
@@ -64,26 +52,16 @@
                         postags[tuple(a[0] for a in sentence)].append((word[0], word[1]))
                     else:
                         tuple_sentence.append((word[0], word[2]))
-<<<<<<< HEAD
-                        postags[tuple(a[0] for a in sentence)].append((word[0], word[1]))
-=======
-                
->>>>>>> 26089c13
+                        postags[tuple(a[0] for a in sentence)].append((word[0], word[1]))
                 elif self.method == 'io':
                     if word[2].startswith('B'):
                         tuple_sentence.append((word[0], f'I-{word[2][2:]}'))
                         postags[tuple(a[0] for a in sentence)].append((word[0], word[1]))
                     else:
                         tuple_sentence.append((word[0], word[2]))
-<<<<<<< HEAD
                         postags[tuple(a[0] for a in sentence)].append((word[0], word[1]))
             new_X.append(tuple_sentence)
         self.postag = postags if self.postag else self.postag
-=======
-            
-            new_X.append(tuple_sentence)
-        
->>>>>>> 26089c13
         return new_X
     
     def load_from_file(self, file):
@@ -97,10 +75,6 @@
         """
         self.tagger = MyCRFTagger(language=self.language)
         self.tagger.set_model_file(file)
-<<<<<<< HEAD
-    def train(self, verbose = False, training_opt = {},  features_opt = {}, file = "model.mdl"):
-        self.tagger = MyCRFTagger(verbose=verbose, language=self.language, training_opt=training_opt, feature_opt=features_opt, custom_postag=self.postag)
-=======
     
     def train(self, verbose = False, training_opt = {}, file = "model.mdl"):
         """
@@ -118,7 +92,6 @@
             File path to save the model.
         """
         self.tagger = MyCRFTagger(verbose=verbose, language=self.language, training_opt=training_opt)
->>>>>>> 26089c13
         self.tagger.train(self.train_data, file)
 
     def validation(self):
